#!/bin/bash
# update_all_flows.sh - Script to update and deploy all flows in Prefect

echo "Updating all Prefect flows..."

# Check if Prefect server is healthy
echo "Checking if Prefect server is healthy..."
MAX_ATTEMPTS=10
ATTEMPT=0

while [ $ATTEMPT -lt $MAX_ATTEMPTS ]; do
    if docker exec prefect-server python -c "import urllib.request; urllib.request.urlopen('http://0.0.0.0:4200/api/health')" 2>/dev/null; then
        echo "Prefect server is healthy"
        break
    fi
    
    ATTEMPT=$((ATTEMPT+1))
    echo "Waiting for server to be ready... Attempt $ATTEMPT/$MAX_ATTEMPTS"
    sleep 5
    
    if [ $ATTEMPT -eq $MAX_ATTEMPTS ]; then
        echo "Server failed to become ready. Check server logs with: docker logs prefect-server"
        exit 1
    fi
done

# Get list of all Python files in flows directory
FLOW_FILES=$(find flows -maxdepth 1 -name "*.py" -type f | grep -v "__init__" | grep -v "__pycache__")

# Check if any flow files were found
if [ -z "$FLOW_FILES" ]; then
    echo "No flow files found in 'flows/' directory."
    exit 1
fi

# Make sure the work pool exists
echo "Ensuring work pool exists..."
docker exec prefect-server bash -c "prefect work-pool create default -t process || echo 'Work pool already exists'"

# Process each flow file
TOTAL_FLOWS=0
SUCCESS_FLOWS=0

for FLOW_FILE in $FLOW_FILES; do
    FLOW_NAME=$(basename "$FLOW_FILE")
    
    echo "-------------------------------------------"
    echo "Processing file: $FLOW_NAME"
    
<<<<<<< HEAD
    # Print file content for debugging
    echo "File content (first 15 lines):"
    head -n 15 "$FLOW_FILE"
    
    # First try with the enhanced pattern
    FLOW_FUNCS=$(grep -E "@flow(\s*|\([^)]*\))\s*\n*\s*def\s+([a-zA-Z0-9_]+)" "$FLOW_FILE" | grep -o "def\s\+[a-zA-Z0-9_]\+" | cut -d ' ' -f2)
    
    # If no matches, try a more permissive pattern
    if [ -z "$FLOW_FUNCS" ]; then
        echo "Trying alternate flow detection method..."
        FLOW_FUNCS=$(grep -A 1 "@flow" "$FLOW_FILE" | grep -o "def\s\+[a-zA-Z0-9_]\+" | cut -d ' ' -f2)
    fi
=======
    # Find flow functions with improved pattern
    FLOW_FUNCS=$(grep -E "@flow(\([^)]*\))?\s*\n*\s*def\s+([a-zA-Z0-9_]+)" "$FLOW_FILE" | grep -o "def\s\+[a-zA-Z0-9_]\+" | cut -d ' ' -f2)
>>>>>>> 503391cd
    
    if [ -z "$FLOW_FUNCS" ]; then
        echo "Warning: No flow functions found in $FLOW_NAME, skipping..."
        continue
    fi
    
    echo "Found flow functions: $FLOW_FUNCS"
    
    # Copy file to container
    echo "Copying flow file to server container..."
    docker cp "$FLOW_FILE" prefect-server:/opt/prefect/flows/"$FLOW_NAME"
    
    # Deploy each flow function
    for FLOW_FUNC in $FLOW_FUNCS; do
        TOTAL_FLOWS=$((TOTAL_FLOWS + 1))
        
        echo "Deploying flow: $FLOW_FUNC from $FLOW_NAME"
        if docker exec prefect-server bash -c "cd /opt/prefect/flows && prefect deploy $FLOW_NAME:$FLOW_FUNC -n $FLOW_FUNC-deployment --pool default"; then
            echo "Flow $FLOW_FUNC deployed successfully!"
            SUCCESS_FLOWS=$((SUCCESS_FLOWS + 1))
        else
            echo "ERROR: Failed to deploy $FLOW_FUNC!"
        fi
    done
done

echo "-------------------------------------------"
echo "Flow deployment complete: $SUCCESS_FLOWS/$TOTAL_FLOWS flows deployed successfully."

# Check if worker is running
if ! docker ps | grep -q "prefect-worker"; then
    echo "Worker is not running. Starting worker..."
    docker-compose up -d prefect-worker
else
    echo "Worker is already running."
fi

echo "Check the Prefect UI at http://localhost:4200 to view your deployments." <|MERGE_RESOLUTION|>--- conflicted
+++ resolved
@@ -47,7 +47,7 @@
     echo "-------------------------------------------"
     echo "Processing file: $FLOW_NAME"
     
-<<<<<<< HEAD
+
     # Print file content for debugging
     echo "File content (first 15 lines):"
     head -n 15 "$FLOW_FILE"
@@ -60,10 +60,6 @@
         echo "Trying alternate flow detection method..."
         FLOW_FUNCS=$(grep -A 1 "@flow" "$FLOW_FILE" | grep -o "def\s\+[a-zA-Z0-9_]\+" | cut -d ' ' -f2)
     fi
-=======
-    # Find flow functions with improved pattern
-    FLOW_FUNCS=$(grep -E "@flow(\([^)]*\))?\s*\n*\s*def\s+([a-zA-Z0-9_]+)" "$FLOW_FILE" | grep -o "def\s\+[a-zA-Z0-9_]\+" | cut -d ' ' -f2)
->>>>>>> 503391cd
     
     if [ -z "$FLOW_FUNCS" ]; then
         echo "Warning: No flow functions found in $FLOW_NAME, skipping..."
